--- conflicted
+++ resolved
@@ -9,26 +9,13 @@
     ['gui.py'],
     pathex=[],
     binaries=[],
-<<<<<<< HEAD
-    datas=itur_datas + [
-        ('calculations.py', '.'),
-        ('ground_stations.txt', '.'),
-    ],
-=======
     datas=itur_datas + [('calculations.py', '.')],
->>>>>>> 815dfd48
     hiddenimports=[
         'itur',
         # SciPy special functions with compiled extensions that PyInstaller
         # sometimes misses without an explicit hint.
         'scipy.special._ufuncs',
         'scipy.special._ufuncs_cxx',
-<<<<<<< HEAD
-        # Ensure astropy's optional test runner import can resolve even when
-        # pytest is not bundled.
-        'astropy.tests.runner',
-=======
->>>>>>> 815dfd48
     ],
     hookspath=[],
     hooksconfig={},
@@ -36,10 +23,7 @@
     excludes=[
         # Avoid optional test-only modules that trigger warnings when they are
         # not present in the runtime environment.
-<<<<<<< HEAD
-=======
         'astropy.tests',
->>>>>>> 815dfd48
         'pytest',
         'scipy.special._cdflib',
     ],
