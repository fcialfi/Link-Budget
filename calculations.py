--- conflicted
+++ resolved
@@ -15,7 +15,6 @@
 # Minimum elevation angle (degrees) for visibility calculations
 MIN_ELEVATION_DEG = 5.0
 
-<<<<<<< HEAD
 # Define ground stations loaded from external file. When running from a PyInstaller
 # bundle, prefer a file placed alongside the executable (or in the current working
 # directory) so users can override the packaged defaults without rebuilding.
@@ -49,33 +48,6 @@
     # meaningful error.
     return candidates[-1]
 
-=======
-# Define ground stations loaded
-#  from external file. When running from a PyInstaller
-# bundle, prefer a file placed alongside the executable (or in the current working
-# directory) so users can override the packaged defaults without rebuilding.
-def _resolve_ground_stations_file() -> str:
-    """
-    Always prefer a ground_stations.txt located next to the executable
-    (or next to the .py script), so users can edit it.
-
-    Only fall back to the embedded PyInstaller version if no external file exists.
-    """
-    # 1. Directory of the .exe (when frozen) or directory of this script
-    if getattr(sys, 'frozen', False):
-        base_dir = os.path.dirname(sys.executable)
-    else:
-        base_dir = os.path.dirname(os.path.abspath(__file__))
-
-    external_path = os.path.join(base_dir, "ground_stations.txt")
-
-    # Se esiste un file esterno, usalo SEMPRE
-    if os.path.isfile(external_path):
-        return external_path
-
-    # Altrimenti usa quello incorporato in PyInstaller (read-only)
-    return os.path.join(sys._MEIPASS, "ground_stations.txt") if getattr(sys, 'frozen', False) else external_path
->>>>>>> bc33012d
 
 # Define ground stations loaded from external file
 GROUND_STATIONS_FILE = _resolve_ground_stations_file()
